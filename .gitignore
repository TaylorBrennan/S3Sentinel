--- conflicted
+++ resolved
@@ -151,13 +151,5 @@
 #  option (not recommended) you can uncomment the following to ignore the entire idea folder.
 #.idea/
 
-<<<<<<< HEAD
 buckets.json
-.vscode
-=======
-# vscode
-.vscode
-
-
-buckets.json
->>>>>>> 499ed45a
+.vscode